--- conflicted
+++ resolved
@@ -400,7 +400,6 @@
 
 
     $string =~ s/<verbatim>(.+?)<\/verbatim>/$save_verb->($1)/gsxe;
-<<<<<<< HEAD
 
     my @secondary_footnotes;
     if ($el_object and $el_object->type ne 'secondary_footnotes') {
@@ -412,8 +411,6 @@
             @secondary_footnotes = $self->document->get_secondary_footnotes($el_object, $secondary_footnotes_wanted);
         }
     }
-=======
->>>>>>> 4c2c74d9
     my $anchors = '';
     if ($opts{anchors}) {
         # remove anchors from the string
